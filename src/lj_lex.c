/*
** Lexical analyzer.
** Copyright (C) 2005-2017 Mike Pall. See Copyright Notice in luajit.h
**
** Major portions taken verbatim or adapted from the Lua interpreter.
** Copyright (C) 1994-2008 Lua.org, PUC-Rio. See Copyright Notice in lua.h
*/

#define lj_lex_c
#define LUA_CORE

#include "lj_obj.h"
#include "lj_gc.h"
#include "lj_err.h"
#include "lj_buf.h"
#include "lj_str.h"
#if LJ_HASFFI
#include "lj_tab.h"
#include "lj_ctype.h"
#include "lj_cdata.h"
#include "lualib.h"
#endif
#include "lj_state.h"
#include "lj_lex.h"
#include "lj_parse.h"
#include "lj_char.h"
#include "lj_strscan.h"
#include "lj_strfmt.h"

/* Lua lexer token names. */
static const char *const tokennames[] = {
#define TKSTR1(name)		#name,
#define TKSTR2(name, sym)	#sym,
TKDEF(TKSTR1, TKSTR2)
#undef TKSTR1
#undef TKSTR2
  NULL
};

/* -- Buffer handling ----------------------------------------------------- */

#define LEX_EOF			(-1)
#define lex_iseol(ls)		(ls->c == '\n' || ls->c == '\r')

/* Get more input from reader. */
static LJ_NOINLINE LexChar lex_more(LexState *ls)
{
  size_t sz;
<<<<<<< HEAD
  const char *p = ls->rfunc(ls->L, ls->rdata, &sz);
  if (p == NULL || sz == 0) return LEX_EOF;
  ls->pe = p + sz;
  ls->p = p + 1;
  return (LexChar)(uint8_t)p[0];
=======
  const char *buf = ls->rfunc(ls->L, ls->rdata, &sz);
  if (buf == NULL || sz == 0) return END_OF_STREAM;
  if (sz >= LJ_MAX_MEM) {
    if (sz != ~(size_t)0) lj_err_mem(ls->L);
    ls->endmark = 1;
  }
  ls->n = (MSize)sz - 1;
  ls->p = buf;
  return char2int(*(ls->p++));
>>>>>>> 82033996
}

/* Get next character. */
static LJ_AINLINE LexChar lex_next(LexState *ls)
{
  return (ls->c = ls->p < ls->pe ? (LexChar)(uint8_t)*ls->p++ : lex_more(ls));
}

/* Save character. */
static LJ_AINLINE void lex_save(LexState *ls, LexChar c)
{
  lj_buf_putb(&ls->sb, c);
}

/* Save previous character and get next character. */
static LJ_AINLINE LexChar lex_savenext(LexState *ls)
{
  lex_save(ls, ls->c);
  return lex_next(ls);
}

/* Skip line break. Handles "\n", "\r", "\r\n" or "\n\r". */
static void lex_newline(LexState *ls)
{
  LexChar old = ls->c;
  lua_assert(lex_iseol(ls));
  lex_next(ls);  /* Skip "\n" or "\r". */
  if (lex_iseol(ls) && ls->c != old) lex_next(ls);  /* Skip "\n\r" or "\r\n". */
  if (++ls->linenumber >= LJ_MAX_LINE)
    lj_lex_error(ls, ls->tok, LJ_ERR_XLINES);
}

/* -- Scanner for terminals ----------------------------------------------- */

/* Parse a number literal. */
static void lex_number(LexState *ls, TValue *tv)
{
  StrScanFmt fmt;
  LexChar c, xp = 'e';
  lua_assert(lj_char_isdigit(ls->c));
  if ((c = ls->c) == '0' && (lex_savenext(ls) | 0x20) == 'x')
    xp = 'p';
  while (lj_char_isident(ls->c) || ls->c == '.' ||
	 ((ls->c == '-' || ls->c == '+') && (c | 0x20) == xp)) {
    c = ls->c;
    lex_savenext(ls);
  }
  lex_save(ls, '\0');
  fmt = lj_strscan_scan((const uint8_t *)sbufB(&ls->sb), tv,
	  (LJ_DUALNUM ? STRSCAN_OPT_TOINT : STRSCAN_OPT_TONUM) |
	  (LJ_HASFFI ? (STRSCAN_OPT_LL|STRSCAN_OPT_IMAG) : 0));
  if (LJ_DUALNUM && fmt == STRSCAN_INT) {
    setitype(tv, LJ_TISNUM);
  } else if (fmt == STRSCAN_NUM) {
    /* Already in correct format. */
#if LJ_HASFFI
  } else if (fmt != STRSCAN_ERROR) {
    lua_State *L = ls->L;
    GCcdata *cd;
    lua_assert(fmt == STRSCAN_I64 || fmt == STRSCAN_U64 || fmt == STRSCAN_IMAG);
    if (!ctype_ctsG(G(L))) {
      ptrdiff_t oldtop = savestack(L, L->top);
      luaopen_ffi(L);  /* Load FFI library on-demand. */
      L->top = restorestack(L, oldtop);
    }
    if (fmt == STRSCAN_IMAG) {
      cd = lj_cdata_new_(L, CTID_COMPLEX_DOUBLE, 2*sizeof(double));
      ((double *)cdataptr(cd))[0] = 0;
      ((double *)cdataptr(cd))[1] = numV(tv);
    } else {
      cd = lj_cdata_new_(L, fmt==STRSCAN_I64 ? CTID_INT64 : CTID_UINT64, 8);
      *(uint64_t *)cdataptr(cd) = tv->u64;
    }
    lj_parse_keepcdata(ls, tv, cd);
#endif
  } else {
    lua_assert(fmt == STRSCAN_ERROR);
    lj_lex_error(ls, TK_number, LJ_ERR_XNUMBER);
  }
}

/* Skip equal signs for "[=...=[" and "]=...=]" and return their count. */
static int lex_skipeq(LexState *ls)
{
  int count = 0;
  LexChar s = ls->c;
  lua_assert(s == '[' || s == ']');
  while (lex_savenext(ls) == '=' && count < 0x20000000)
    count++;
  return (ls->c == s) ? count : (-count) - 1;
}

/* Parse a long string or long comment (tv set to NULL). */
static void lex_longstring(LexState *ls, TValue *tv, int sep)
{
  lex_savenext(ls);  /* Skip second '['. */
  if (lex_iseol(ls))  /* Skip initial newline. */
    lex_newline(ls);
  for (;;) {
    switch (ls->c) {
    case LEX_EOF:
      lj_lex_error(ls, TK_eof, tv ? LJ_ERR_XLSTR : LJ_ERR_XLCOM);
      break;
    case ']':
      if (lex_skipeq(ls) == sep) {
	lex_savenext(ls);  /* Skip second ']'. */
	goto endloop;
      }
      break;
    case '\n':
    case '\r':
      lex_save(ls, '\n');
      lex_newline(ls);
      if (!tv) lj_buf_reset(&ls->sb);  /* Don't waste space for comments. */
      break;
    default:
      lex_savenext(ls);
      break;
    }
  } endloop:
  if (tv) {
    GCstr *str = lj_parse_keepstr(ls, sbufB(&ls->sb) + (2 + (MSize)sep),
				      sbuflen(&ls->sb) - 2*(2 + (MSize)sep));
    setstrV(ls->L, tv, str);
  }
}

/* Parse a string. */
static void lex_string(LexState *ls, TValue *tv)
{
  LexChar delim = ls->c;  /* Delimiter is '\'' or '"'. */
  lex_savenext(ls);
  while (ls->c != delim) {
    switch (ls->c) {
    case LEX_EOF:
      lj_lex_error(ls, TK_eof, LJ_ERR_XSTR);
      continue;
    case '\n':
    case '\r':
      lj_lex_error(ls, TK_string, LJ_ERR_XSTR);
      continue;
    case '\\': {
      LexChar c = lex_next(ls);  /* Skip the '\\'. */
      switch (c) {
      case 'a': c = '\a'; break;
      case 'b': c = '\b'; break;
      case 'f': c = '\f'; break;
      case 'n': c = '\n'; break;
      case 'r': c = '\r'; break;
      case 't': c = '\t'; break;
      case 'v': c = '\v'; break;
      case 'x':  /* Hexadecimal escape '\xXX'. */
	c = (lex_next(ls) & 15u) << 4;
	if (!lj_char_isdigit(ls->c)) {
	  if (!lj_char_isxdigit(ls->c)) goto err_xesc;
	  c += 9 << 4;
	}
	c += (lex_next(ls) & 15u);
	if (!lj_char_isdigit(ls->c)) {
	  if (!lj_char_isxdigit(ls->c)) goto err_xesc;
	  c += 9;
	}
	break;
      case 'u':  /* Unicode escape '\u{XX...}'. */
	if (lex_next(ls) != '{') goto err_xesc;
	lex_next(ls);
	c = 0;
	do {
	  c = (c << 4) | (ls->c & 15u);
	  if (!lj_char_isdigit(ls->c)) {
	    if (!lj_char_isxdigit(ls->c)) goto err_xesc;
	    c += 9;
	  }
	  if (c >= 0x110000) goto err_xesc;  /* Out of Unicode range. */
	} while (lex_next(ls) != '}');
	if (c < 0x800) {
	  if (c < 0x80) break;
	  lex_save(ls, 0xc0 | (c >> 6));
	} else {
	  if (c >= 0x10000) {
	    lex_save(ls, 0xf0 | (c >> 18));
	    lex_save(ls, 0x80 | ((c >> 12) & 0x3f));
	  } else {
	    if (c >= 0xd800 && c < 0xe000) goto err_xesc;  /* No surrogates. */
	    lex_save(ls, 0xe0 | (c >> 12));
	  }
	  lex_save(ls, 0x80 | ((c >> 6) & 0x3f));
	}
	c = 0x80 | (c & 0x3f);
	break;
      case 'z':  /* Skip whitespace. */
	lex_next(ls);
	while (lj_char_isspace(ls->c))
	  if (lex_iseol(ls)) lex_newline(ls); else lex_next(ls);
	continue;
      case '\n': case '\r': lex_save(ls, '\n'); lex_newline(ls); continue;
      case '\\': case '\"': case '\'': break;
      case LEX_EOF: continue;
      default:
	if (!lj_char_isdigit(c))
	  goto err_xesc;
	c -= '0';  /* Decimal escape '\ddd'. */
	if (lj_char_isdigit(lex_next(ls))) {
	  c = c*10 + (ls->c - '0');
	  if (lj_char_isdigit(lex_next(ls))) {
	    c = c*10 + (ls->c - '0');
	    if (c > 255) {
	    err_xesc:
	      lj_lex_error(ls, TK_string, LJ_ERR_XESC);
	    }
	    lex_next(ls);
	  }
	}
	lex_save(ls, c);
	continue;
      }
      lex_save(ls, c);
      lex_next(ls);
      continue;
      }
    default:
      lex_savenext(ls);
      break;
    }
  }
  lex_savenext(ls);  /* Skip trailing delimiter. */
  setstrV(ls->L, tv,
	  lj_parse_keepstr(ls, sbufB(&ls->sb)+1, sbuflen(&ls->sb)-2));
}

/* -- Main lexical scanner ------------------------------------------------ */

/* Get next lexical token. */
static LexToken lex_scan(LexState *ls, TValue *tv)
{
  lj_buf_reset(&ls->sb);
  for (;;) {
    if (lj_char_isident(ls->c)) {
      GCstr *s;
      if (lj_char_isdigit(ls->c)) {  /* Numeric literal. */
	lex_number(ls, tv);
	return TK_number;
      }
      /* Identifier or reserved word. */
      do {
	lex_savenext(ls);
      } while (lj_char_isident(ls->c));
      s = lj_parse_keepstr(ls, sbufB(&ls->sb), sbuflen(&ls->sb));
      setstrV(ls->L, tv, s);
      if (s->reserved > 0)  /* Reserved word? */
	return TK_OFS + s->reserved;
      return TK_name;
    }
    switch (ls->c) {
    case '\n':
    case '\r':
      lex_newline(ls);
      continue;
    case ' ':
    case '\t':
    case '\v':
    case '\f':
      lex_next(ls);
      continue;
    case '-':
      lex_next(ls);
      if (ls->c != '-') return '-';
      lex_next(ls);
      if (ls->c == '[') {  /* Long comment "--[=*[...]=*]". */
	int sep = lex_skipeq(ls);
	lj_buf_reset(&ls->sb);  /* `lex_skipeq' may dirty the buffer */
	if (sep >= 0) {
	  lex_longstring(ls, NULL, sep);
	  lj_buf_reset(&ls->sb);
	  continue;
	}
      }
      /* Short comment "--.*\n". */
      while (!lex_iseol(ls) && ls->c != LEX_EOF)
	lex_next(ls);
      continue;
    case '[': {
      int sep = lex_skipeq(ls);
      if (sep >= 0) {
	lex_longstring(ls, tv, sep);
	return TK_string;
      } else if (sep == -1) {
	return '[';
      } else {
	lj_lex_error(ls, TK_string, LJ_ERR_XLDELIM);
	continue;
      }
      }
    case '=':
      lex_next(ls);
      if (ls->c != '=') return '='; else { lex_next(ls); return TK_eq; }
    case '<':
      lex_next(ls);
      if (ls->c != '=') return '<'; else { lex_next(ls); return TK_le; }
    case '>':
      lex_next(ls);
      if (ls->c != '=') return '>'; else { lex_next(ls); return TK_ge; }
    case '~':
      lex_next(ls);
      if (ls->c != '=') return '~'; else { lex_next(ls); return TK_ne; }
    case ':':
      lex_next(ls);
      if (ls->c != ':') return ':'; else { lex_next(ls); return TK_label; }
    case '"':
    case '\'':
      lex_string(ls, tv);
      return TK_string;
    case '.':
      if (lex_savenext(ls) == '.') {
	lex_next(ls);
	if (ls->c == '.') {
	  lex_next(ls);
	  return TK_dots;   /* ... */
	}
	return TK_concat;   /* .. */
      } else if (!lj_char_isdigit(ls->c)) {
	return '.';
      } else {
	lex_number(ls, tv);
	return TK_number;
      }
    case LEX_EOF:
      return TK_eof;
    default: {
      LexChar c = ls->c;
      lex_next(ls);
      return c;  /* Single-char tokens (+ - / ...). */
    }
    }
  }
}

/* -- Lexer API ----------------------------------------------------------- */

/* Setup lexer state. */
int lj_lex_setup(lua_State *L, LexState *ls)
{
  int header = 0;
  ls->L = L;
  ls->fs = NULL;
  ls->pe = ls->p = NULL;
  ls->vstack = NULL;
  ls->sizevstack = 0;
  ls->vtop = 0;
  ls->bcstack = NULL;
  ls->sizebcstack = 0;
  ls->tok = 0;
  ls->lookahead = TK_eof;  /* No look-ahead token. */
  ls->linenumber = 1;
  ls->lastline = 1;
<<<<<<< HEAD
  lex_next(ls);  /* Read-ahead first char. */
  if (ls->c == 0xef && ls->p + 2 <= ls->pe && (uint8_t)ls->p[0] == 0xbb &&
      (uint8_t)ls->p[1] == 0xbf) {  /* Skip UTF-8 BOM (if buffered). */
=======
  ls->endmark = 0;
  lj_str_resizebuf(ls->L, &ls->sb, LJ_MIN_SBUF);
  next(ls);  /* Read-ahead first char. */
  if (ls->current == 0xef && ls->n >= 2 && char2int(ls->p[0]) == 0xbb &&
      char2int(ls->p[1]) == 0xbf) {  /* Skip UTF-8 BOM (if buffered). */
    ls->n -= 2;
>>>>>>> 82033996
    ls->p += 2;
    lex_next(ls);
    header = 1;
  }
  if (ls->c == '#') {  /* Skip POSIX #! header line. */
    do {
      lex_next(ls);
      if (ls->c == LEX_EOF) return 0;
    } while (!lex_iseol(ls));
    lex_newline(ls);
    header = 1;
  }
  if (ls->c == LUA_SIGNATURE[0]) {  /* Bytecode dump. */
    if (header) {
      /*
      ** Loading bytecode with an extra header is disabled for security
      ** reasons. This may circumvent the usual check for bytecode vs.
      ** Lua code by looking at the first char. Since this is a potential
      ** security violation no attempt is made to echo the chunkname either.
      */
      setstrV(L, L->top++, lj_err_str(L, LJ_ERR_BCBAD));
      lj_err_throw(L, LUA_ERRSYNTAX);
    }
    return 1;
  }
  return 0;
}

/* Cleanup lexer state. */
void lj_lex_cleanup(lua_State *L, LexState *ls)
{
  global_State *g = G(L);
  lj_mem_freevec(g, ls->bcstack, ls->sizebcstack, BCInsLine);
  lj_mem_freevec(g, ls->vstack, ls->sizevstack, VarInfo);
  lj_buf_free(g, &ls->sb);
}

/* Return next lexical token. */
void lj_lex_next(LexState *ls)
{
  ls->lastline = ls->linenumber;
  if (LJ_LIKELY(ls->lookahead == TK_eof)) {  /* No lookahead token? */
    ls->tok = lex_scan(ls, &ls->tokval);  /* Get next token. */
  } else {  /* Otherwise return lookahead token. */
    ls->tok = ls->lookahead;
    ls->lookahead = TK_eof;
    ls->tokval = ls->lookaheadval;
  }
}

/* Look ahead for the next token. */
LexToken lj_lex_lookahead(LexState *ls)
{
  lua_assert(ls->lookahead == TK_eof);
  ls->lookahead = lex_scan(ls, &ls->lookaheadval);
  return ls->lookahead;
}

/* Convert token to string. */
const char *lj_lex_token2str(LexState *ls, LexToken tok)
{
  if (tok > TK_OFS)
    return tokennames[tok-TK_OFS-1];
  else if (!lj_char_iscntrl(tok))
    return lj_strfmt_pushf(ls->L, "%c", tok);
  else
    return lj_strfmt_pushf(ls->L, "char(%d)", tok);
}

/* Lexer error. */
void lj_lex_error(LexState *ls, LexToken tok, ErrMsg em, ...)
{
  const char *tokstr;
  va_list argp;
  if (tok == 0) {
    tokstr = NULL;
  } else if (tok == TK_name || tok == TK_string || tok == TK_number) {
    lex_save(ls, '\0');
    tokstr = sbufB(&ls->sb);
  } else {
    tokstr = lj_lex_token2str(ls, tok);
  }
  va_start(argp, em);
  lj_err_lex(ls->L, ls->chunkname, tokstr, ls->linenumber, em, argp);
  va_end(argp);
}

/* Initialize strings for reserved words. */
void lj_lex_init(lua_State *L)
{
  uint32_t i;
  for (i = 0; i < TK_RESERVED; i++) {
    GCstr *s = lj_str_newz(L, tokennames[i]);
    fixstring(s);  /* Reserved words are never collected. */
    s->reserved = (uint8_t)(i+1);
  }
}
<|MERGE_RESOLUTION|>--- conflicted
+++ resolved
@@ -46,23 +46,16 @@
 static LJ_NOINLINE LexChar lex_more(LexState *ls)
 {
   size_t sz;
-<<<<<<< HEAD
   const char *p = ls->rfunc(ls->L, ls->rdata, &sz);
   if (p == NULL || sz == 0) return LEX_EOF;
+  if (sz >= LJ_MAX_BUF) {
+    if (sz != ~(size_t)0) lj_err_mem(ls->L);
+    sz = ~(uintptr_t)0 - (uintptr_t)p;
+    ls->endmark = 1;
+  }
   ls->pe = p + sz;
   ls->p = p + 1;
   return (LexChar)(uint8_t)p[0];
-=======
-  const char *buf = ls->rfunc(ls->L, ls->rdata, &sz);
-  if (buf == NULL || sz == 0) return END_OF_STREAM;
-  if (sz >= LJ_MAX_MEM) {
-    if (sz != ~(size_t)0) lj_err_mem(ls->L);
-    ls->endmark = 1;
-  }
-  ls->n = (MSize)sz - 1;
-  ls->p = buf;
-  return char2int(*(ls->p++));
->>>>>>> 82033996
 }
 
 /* Get next character. */
@@ -418,18 +411,10 @@
   ls->lookahead = TK_eof;  /* No look-ahead token. */
   ls->linenumber = 1;
   ls->lastline = 1;
-<<<<<<< HEAD
+  ls->endmark = 0;
   lex_next(ls);  /* Read-ahead first char. */
   if (ls->c == 0xef && ls->p + 2 <= ls->pe && (uint8_t)ls->p[0] == 0xbb &&
       (uint8_t)ls->p[1] == 0xbf) {  /* Skip UTF-8 BOM (if buffered). */
-=======
-  ls->endmark = 0;
-  lj_str_resizebuf(ls->L, &ls->sb, LJ_MIN_SBUF);
-  next(ls);  /* Read-ahead first char. */
-  if (ls->current == 0xef && ls->n >= 2 && char2int(ls->p[0]) == 0xbb &&
-      char2int(ls->p[1]) == 0xbf) {  /* Skip UTF-8 BOM (if buffered). */
-    ls->n -= 2;
->>>>>>> 82033996
     ls->p += 2;
     lex_next(ls);
     header = 1;
